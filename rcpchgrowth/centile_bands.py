--- conflicted
+++ resolved
@@ -2,10 +2,6 @@
 from rcpchgrowth.constants.reference_constants import COLE_TWO_THIRDS_SDS_NINE_CENTILES, THREE_PERCENT_CENTILES
 from .constants import BMI, HEAD_CIRCUMFERENCE,THREE_PERCENT_CENTILE_COLLECTION,COLE_TWO_THIRDS_SDS_NINE_CENTILE_COLLECTION 
 from .global_functions import rounded_sds_for_centile
-<<<<<<< HEAD
-=======
-
->>>>>>> 6ba55ffe
 
 # Recommendations from Project board for reporting Centiles
 
@@ -48,7 +44,6 @@
     if centile >= 100:
         return "above highest centile."
 
-<<<<<<< HEAD
     suffix="th" # this is the default
     final_number = centile
     if (centile > 99 and centile <100) or (centile < 1 and centile > 0):
@@ -59,17 +54,6 @@
     # get the final digit
     string_from_number = str(final_number)
     final_digit = int(string_from_number[len(string_from_number)-1: len(string_from_number)])
-=======
-def create_suffix_for_cardinal_number(cardinal_number)->str:
-    # Converts a cardinal number to an ordinal by adding a suffix 'st', 'nd', 'rd' or 'th'
-    # Accepts decimals and negative numbers
-
-    suffix="th" # this is the default
-
-    # get the final and last 2 digits
-    final_two_digits = cardinal_number%100
-    final_digit = cardinal_number%10
->>>>>>> 6ba55ffe
     if final_digit == 1:
         suffix = "st"
     elif final_digit == 2:
@@ -78,7 +62,6 @@
         suffix = "rd"
     
     # 11, 12, 13 are special cases as they take 'th'
-<<<<<<< HEAD
     # get the final 2 digits if not a decimal
     if isinstance(final_number, float) and final_number.is_integer() or isinstance(final_number, int):
         final_two_digits = string_from_number[len(string_from_number)-2: len(string_from_number)]
@@ -86,13 +69,6 @@
             suffix = "th"
 
     return f"{string_from_number}{suffix}"
-=======
-    if final_two_digits >= 11 or final_two_digits <= 13:
-        suffix = "th"
-
-    return f"{cardinal_number}{suffix}"
-
->>>>>>> 6ba55ffe
 
 def quarter_distances(centile):
     """
@@ -108,22 +84,13 @@
     return sds - quarter_distance, sds + quarter_distance
 
 
-<<<<<<< HEAD
 def generate_centile_band_ranges(centile_collection):
-=======
-def generate_centile_band_ranges(centile_format):
->>>>>>> 6ba55ffe
     """
     returns a list of tuples representing ranges of on centile line and between centiles
     """
     centile_ranges = []
-<<<<<<< HEAD
     for centile in centile_collection:
         centile_ranges.extend(quarter_distances(centile))
-=======
-    for centile_line in centile_format:
-        centile_ranges.extend(quarter_distances(centile_line))
->>>>>>> 6ba55ffe
     centile_bands = list(zip(centile_ranges[:-1],centile_ranges[1:]))
 
     return centile_bands
@@ -137,19 +104,12 @@
         params: accepts a measurement_method as string
         params: accepts array of centiles representing the centile lines
     """
-<<<<<<< HEAD
     
     centile_collection = []
     if centile_format == THREE_PERCENT_CENTILES:
         centile_collection = THREE_PERCENT_CENTILE_COLLECTION
     elif centile_format == COLE_TWO_THIRDS_SDS_NINE_CENTILES:
         centile_collection = COLE_TWO_THIRDS_SDS_NINE_CENTILE_COLLECTION
-=======
-    if centile_format == CENTILE_FORMATS[0]:
-        centile_band = THREE_PERCENT_CENTILE_COLLECTION
-    elif centile_format == CENTILE_FORMATS[1]:
-        centile_band = COLE_TWO_THIRDS_SDS_NINE_CENTILE_COLLECTION
->>>>>>> 6ba55ffe
 
     centile_band_ranges = generate_centile_band_ranges(centile_collection)
 
@@ -172,7 +132,6 @@
         for r in range(len(centile_band_ranges)):
             if centile_band_ranges[r][0] <= sds < centile_band_ranges[r][1]:
                 if r%2 == 0:
-<<<<<<< HEAD
                     centile = centile_collection[r//2]
                     suffixed_centile = return_suffix(centile)
                     return f"This {measurement_method} measurement is on or near the {suffixed_centile} centile."
@@ -181,13 +140,4 @@
                     lower_suffixed_centile = return_suffix(lower_centile)
                     upper_centile = centile_collection[(r+1)//2]
                     upper_suffixed_centile = return_suffix(upper_centile)
-                    return f"This {measurement_method} measurement is between the {lower_suffixed_centile} and {upper_suffixed_centile} centiles."
-=======
-                    centile = create_suffix_for_cardinal_number(centile_band[r//2])
-                    return f"This {measurement_method} measurement is on or near the {centile} centile."
-                else:
-                    lower_centile = create_suffix_for_cardinal_number(centile_band[(r-1)//2])
-                    upper_centile = create_suffix_for_cardinal_number(centile_band[(r+1)//2])
-                    return f"This {measurement_method} measurement is between the {lower_centile} and {upper_centile} centiles."
-    
->>>>>>> 6ba55ffe
+                    return f"This {measurement_method} measurement is between the {lower_suffixed_centile} and {upper_suffixed_centile} centiles."